{
    "name": "@here/harp-olp-utils",
    "version": "0.20.0",
    "description": "HERE OLP utilities",
    "main": "index.js",
    "scripts": {
        "build": "tsc --build $EXTRA_TSC_ARGS",
        "test": "cross-env mocha --require source-map-support/register $EXTRA_MOCHA_ARGS ./test/*.js",
        "prepare": "cross-env tsc --build $EXTRA_TSC_ARGS"
    },
    "repository": {
        "type": "git",
        "url": "https://github.com/heremaps/harp.gl.git",
        "directory": "@here/harp-olp-utils"
    },
    "author": {
        "name": "HERE Europe B.V.",
        "url": "https://here.com"
    },
    "license": "Apache-2.0",
    "dependencies": {
<<<<<<< HEAD
        "@here/harp-geoutils": "^0.20.0",
        "@here/harp-mapview": "^0.20.0",
        "@here/harp-mapview-decoder": "^0.20.0",
        "@here/harp-utils": "^0.20.0",
        "@here/olp-sdk-dataservice-read": "^1.4.0"
=======
        "@here/harp-geoutils": "^0.19.0",
        "@here/harp-mapview": "^0.19.0",
        "@here/harp-mapview-decoder": "^0.19.0",
        "@here/harp-utils": "^0.19.0",
        "@here/olp-sdk-dataservice-read": "^1.6.0"
>>>>>>> e6bbf525
    },
    "devDependencies": {
        "@here/harp-fetch": "^0.20.0",
        "@here/harp-test-utils": "^0.20.0",
        "@types/chai": "^4.2.11",
        "@types/mocha": "^7.0.2",
        "@types/node": "^14.0.5",
        "@types/sinon": "^9.0.4",
        "chai": "^4.1.2",
        "cross-env": "^7.0.2",
        "sinon": "^9.0.2",
        "source-map-support": "^0.5.19",
        "typescript": "^3.9.3"
    },
    "publishConfig": {
        "access": "public"
    }
}<|MERGE_RESOLUTION|>--- conflicted
+++ resolved
@@ -19,19 +19,11 @@
     },
     "license": "Apache-2.0",
     "dependencies": {
-<<<<<<< HEAD
         "@here/harp-geoutils": "^0.20.0",
         "@here/harp-mapview": "^0.20.0",
         "@here/harp-mapview-decoder": "^0.20.0",
         "@here/harp-utils": "^0.20.0",
-        "@here/olp-sdk-dataservice-read": "^1.4.0"
-=======
-        "@here/harp-geoutils": "^0.19.0",
-        "@here/harp-mapview": "^0.19.0",
-        "@here/harp-mapview-decoder": "^0.19.0",
-        "@here/harp-utils": "^0.19.0",
         "@here/olp-sdk-dataservice-read": "^1.6.0"
->>>>>>> e6bbf525
     },
     "devDependencies": {
         "@here/harp-fetch": "^0.20.0",
